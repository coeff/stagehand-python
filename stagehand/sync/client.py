import json
import logging
from typing import Any, Callable, Optional

import requests
from browserbase import Browserbase
from playwright.sync_api import sync_playwright

from ..base import StagehandBase
from ..config import StagehandConfig
from ..schemas import AgentConfig
from ..utils import (
    StagehandLogger,
    convert_dict_keys_to_camel_case,
    default_log_handler,
)
from .agent import SyncAgent
from .context import SyncStagehandContext
from .page import SyncStagehandPage

logger = logging.getLogger(__name__)


class Stagehand(StagehandBase):
    """
    Synchronous implementation of the Stagehand client.
    """

    def __init__(
        self,
        config: Optional[StagehandConfig] = None,
        server_url: Optional[str] = None,
        model_api_key: Optional[str] = None,
<<<<<<< HEAD
        on_log: Optional[Callable[[dict[str, Any]], Any]] = default_log_handler,
        verbose: int = 1,
        model_name: Optional[str] = None,
        dom_settle_timeout_ms: Optional[int] = None,
=======
        on_log: Optional[Callable[[dict[str, Any]], Any]] = sync_log_handler,
>>>>>>> ad424986
        timeout_settings: Optional[float] = None,
        model_client_options: Optional[dict[str, Any]] = None,
        stream_response: Optional[bool] = None,
        use_rich_logging: bool = True,
        **kwargs: Any,
    ):
        super().__init__(
            config=config,
            server_url=server_url,
            model_api_key=model_api_key,
<<<<<<< HEAD
            on_log=None,
            verbose=verbose,
            model_name=model_name,
            dom_settle_timeout_ms=dom_settle_timeout_ms,
=======
            on_log=on_log,
>>>>>>> ad424986
            timeout_settings=timeout_settings,
            stream_response=stream_response,
            model_client_options=model_client_options,
            **kwargs,
        )

        # Initialize the centralized logger with the specified verbosity
        self.logger = StagehandLogger(
            verbose=self.verbose, external_logger=on_log, use_rich=use_rich_logging
        )

        self._client: Optional[requests.Session] = None
        self._playwright = None
        self._browser = None
        self._context = None
        self._playwright_page = None
        self.page: Optional[SyncStagehandPage] = None
<<<<<<< HEAD
        # self.context: Optional[SyncStagehandContext] = None
=======
        self.agent = None
>>>>>>> ad424986
        self.model_client_options = model_client_options
        self.streamed_response = True  # Default to True for streamed responses

        self._initialized = False
        self._closed = False

        if self.session_id:
            if not self.browserbase_api_key:
                raise ValueError(
                    "browserbase_api_key is required (or set BROWSERBASE_API_KEY in env)."
                )
            if not self.browserbase_project_id:
                raise ValueError(
                    "browserbase_project_id is required (or set BROWSERBASE_PROJECT_ID in env)."
                )

    def __enter__(self):
        self.logger.debug("Entering StagehandSync context manager (__enter__)...")
        self.init()
        return self

    def __exit__(self, exc_type, exc_val, exc_tb):
        self.logger.debug("Exiting StagehandSync context manager (__exit__)...")
        self.close()

    def init(self):
        """
        Initialize the Stagehand client synchronously.
        """
        if self._initialized:
            self.logger.debug("Stagehand is already initialized; skipping init()")
            return

        self.logger.debug("Initializing Stagehand...")

        if not self._client:
            self._client = requests.Session()

        # Create session if we don't have one
        if not self.session_id:
            self._create_session()
            self.logger.debug(f"Created new session: {self.session_id}")

        # Start Playwright and connect to remote
        self.logger.debug("Starting Playwright...")
        self._playwright = sync_playwright().start()

        bb = Browserbase(api_key=self.browserbase_api_key)
        try:
            session = bb.sessions.retrieve(self.session_id)
            connect_url = session.connectUrl
        except Exception as e:
            self.logger.error(f"Error retrieving session: {str(e)}")
            raise
        connect_url = session.connectUrl

        self.logger.debug(f"Connecting to remote browser at: {connect_url}")
        self._browser = self._playwright.chromium.connect_over_cdp(connect_url)
        self.logger.debug(f"Connected to remote browser: {self._browser}")

        # Access or create a context
        existing_contexts = self._browser.contexts
        self.logger.debug(f"Existing contexts: {len(existing_contexts)}")
        if existing_contexts:
            self._context = existing_contexts[0]
        else:
            self.logger.debug("Creating a new context...")
            self._context = self._browser.new_context()

        # Wrap the context with StagehandContext to ensure custom script injection
        self.stagehand_context = SyncStagehandContext.init(self._context, self)

        # Use context to get or create a page
        existing_pages = self._context.pages
        self.logger.debug(f"Existing pages: {len(existing_pages)}")
        if existing_pages:
            self.logger.debug("Using existing page via StagehandContext")
            self._playwright_page = existing_pages[0]
            self.page = self.stagehand_context.get_stagehand_page(self._playwright_page)
        else:
            self.logger.debug("Creating a new page via StagehandContext")
            self.page = self.stagehand_context.new_page()
            self._playwright_page = self.page.page

        self._initialized = True

    def agent(self, agent_config: AgentConfig) -> SyncAgent:
        """
        Create a synchronous agent instance configured with the provided options.

        Args:
            agent_config (AgentConfig): Configuration for the agent instance.
                                          Provider must be specified or inferrable from the model.

        Returns:
            AgentSync: A configured synchronous Agent instance ready to execute tasks.
        """
        if not self._initialized:
            raise RuntimeError(
                "StagehandSync must be initialized with init() before creating an agent."
            )

        self.logger.debug(f"Creating Agent instance with config: {agent_config}")
        # Pass the required config directly to the Agent constructor
        return SyncAgent(self, agent_config=agent_config)

    def close(self):
        """
        Clean up resources synchronously.
        """
        if self._closed:
            return

        self.logger.debug("Closing resources...")

        # End the session on the server if we have a session ID
        if self.session_id:
            try:
                self.logger.debug(f"Ending session {self.session_id} on the server...")
                self._execute("end", {"sessionId": self.session_id})
                self.logger.debug(f"Session {self.session_id} ended successfully")
            except Exception as e:
                self.logger.error(f"Error ending session: {str(e)}")

        if self._playwright:
            self.logger.debug("Stopping Playwright...")
            self._playwright.stop()
            self._playwright = None

        if self._client:
            self.logger.debug("Closing the HTTP client...")
            self._client.close()
            self._client = None

        self._closed = True

    def _create_session(self):
        """
        Create a new session synchronously.
        """
        if not self.browserbase_api_key:
            raise ValueError("browserbase_api_key is required to create a session.")
        if not self.browserbase_project_id:
            raise ValueError("browserbase_project_id is required to create a session.")
        if not self.model_api_key:
            raise ValueError("model_api_key is required to create a session.")

        payload = {
            "modelName": self.model_name,
            "domSettleTimeoutMs": self.dom_settle_timeout_ms,
            "verbose": self.verbose,
            "browserbaseSessionCreateParams": {
                "browserSettings": {
                    "blockAds": True,
                    "viewport": {
                        "width": 1024,
                        "height": 768,
                    },
                },
            },
        }

        # Add the new parameters if they have values
        if hasattr(self, "self_heal") and self.self_heal is not None:
            payload["selfHeal"] = self.self_heal

        if (
            hasattr(self, "wait_for_captcha_solves")
            and self.wait_for_captcha_solves is not None
        ):
            payload["waitForCaptchaSolves"] = self.wait_for_captcha_solves

        if hasattr(self, "system_prompt") and self.system_prompt:
            payload["systemPrompt"] = self.system_prompt

        if hasattr(self, "model_client_options") and self.model_client_options:
            payload["modelClientOptions"] = self.model_client_options

        headers = {
            "x-bb-api-key": self.browserbase_api_key,
            "x-bb-project-id": self.browserbase_project_id,
            "x-model-api-key": self.model_api_key,
            "Content-Type": "application/json",
            "x-language": "python",
        }

        resp = self._client.post(
            f"{self.server_url}/sessions/start",
            json=payload,
            headers=headers,
        )
        if resp.status_code != 200:
            raise RuntimeError(f"Failed to create session: {resp.text}")
        data = resp.json()
        self.logger.debug(f"Session created: {data}")
        if not data.get("success") or "sessionId" not in data.get("data", {}):
            raise RuntimeError(f"Invalid response format: {resp.text}")
        self.session_id = data["data"]["sessionId"]

    def _execute(self, method: str, payload: dict[str, Any]) -> Any:
        """
        Execute a command synchronously.
        """
        headers = {
            "x-bb-api-key": self.browserbase_api_key,
            "x-bb-project-id": self.browserbase_project_id,
            "Content-Type": "application/json",
            "Connection": "keep-alive",
            "x-stream-response": "true",
        }
        if self.model_api_key:
            headers["x-model-api-key"] = self.model_api_key

        # Convert snake_case keys to camelCase for the API
        modified_payload = convert_dict_keys_to_camel_case(payload)

        url = f"{self.server_url}/sessions/{self.session_id}/{method}"
        self.logger.debug(f"\n==== EXECUTING {method.upper()} ====")
        self.logger.debug(f"URL: {url}")
        self.logger.debug(f"Payload: {modified_payload}")
        self.logger.debug(f"Headers: {headers}")

        try:
            if not self.streamed_response:
                # For non-streaming responses, just return the final result
                response = self._client.post(
                    url, json=modified_payload, headers=headers
                )
                if response.status_code != 200:
                    error_message = response.text
                    self.logger.error(
                        f"[HTTP ERROR] Status {response.status_code}: {error_message}"
                    )
                    return None

                return response.json()  # Return the raw response as the result

            # Handle streaming response
            self.logger.debug("Starting to process streaming response...")
            response = self._client.post(
                url, json=modified_payload, headers=headers, stream=True
            )
            if response.status_code != 200:
                error_message = response.text
                self.logger.error(
                    f"[HTTP ERROR] Status {response.status_code}: {error_message}"
                )
                return None

            result = None
            for line in response.iter_lines(decode_unicode=True):
                if not line.strip():
                    continue

                try:
                    if line.startswith("data: "):
                        line = line[6:]

                    message = json.loads(line)
                    msg_type = message.get("type")

                    if msg_type == "system":
                        status = message.get("data", {}).get("status")
                        if status == "error":
                            error_msg = message.get("data", {}).get(
                                "error", "Unknown error"
                            )
                            self.logger.error(f"[ERROR] {error_msg}")
                            raise RuntimeError(f"Server returned error: {error_msg}")
                        elif status == "finished":
                            result = message.get("data", {}).get("result")
                            self.logger.debug(
                                "[SYSTEM] Operation completed successfully"
                            )
                            return result
                    elif msg_type == "log":
                        # Process log message using _handle_log
                        self._handle_log(message.get("data", {}))
                    else:
                        # Log any other message types
                        self.logger.debug(f"[UNKNOWN] Message type: {msg_type}")
                except json.JSONDecodeError:
                    self.logger.warning(f"Could not parse line as JSON: {line}")
                    continue
        except Exception as e:
            self.logger.error(f"[EXCEPTION] {str(e)}")
            raise

        return result

    def _handle_log(self, log_data: dict[str, Any]):
        """
        Handle a log message from the server.
        First attempts to use the on_log callback, then falls back to formatting the log locally.
        """
        try:
            # Call user-provided callback with original data if available
            if self.on_log:
                self.on_log(log_data)
                return  # Early return after on_log to prevent double logging

            # Extract message, category, and level info
            message = log_data.get("message", "")
            category = log_data.get("category", "")
            level_str = log_data.get("level", "info")
            auxiliary = log_data.get("auxiliary", {})

            # Map level strings to internal levels
            level_map = {
                "debug": 3,
                "info": 1,
                "warning": 2,
                "error": 0,
            }

            # Convert string level to int if needed
            if isinstance(level_str, str):
                internal_level = level_map.get(level_str.lower(), 1)
            else:
                internal_level = min(level_str, 3)  # Ensure level is between 0-3

            # Handle the case where message itself might be a JSON-like object
            if isinstance(message, dict):
                # If message is a dict, just pass it directly to the logger
                formatted_message = message
            elif isinstance(message, str) and (
                message.startswith("{") and ":" in message
            ):
                # If message looks like JSON but isn't a dict yet, it will be handled by _format_fastify_log
                formatted_message = message
            else:
                # Regular message
                formatted_message = message

            # Log using the structured logger
            self.logger.log(
                formatted_message,
                level=internal_level,
                category=category,
                auxiliary=auxiliary,
            )

        except Exception as e:
            self.logger.error(f"Error processing log message: {str(e)}")

    def _log(
        self, message: str, level: int = 1, category: str = None, auxiliary: dict = None
    ):
        """
        Enhanced logging method that uses the StagehandLogger.

        Args:
            message: The message to log
            level: Verbosity level (0=error, 1=info, 2=detailed, 3=debug)
            category: Optional category for the message
            auxiliary: Optional auxiliary data to include
        """
        # Use the structured logger
        self.logger.log(message, level=level, category=category, auxiliary=auxiliary)<|MERGE_RESOLUTION|>--- conflicted
+++ resolved
@@ -31,14 +31,10 @@
         config: Optional[StagehandConfig] = None,
         server_url: Optional[str] = None,
         model_api_key: Optional[str] = None,
-<<<<<<< HEAD
         on_log: Optional[Callable[[dict[str, Any]], Any]] = default_log_handler,
         verbose: int = 1,
         model_name: Optional[str] = None,
         dom_settle_timeout_ms: Optional[int] = None,
-=======
-        on_log: Optional[Callable[[dict[str, Any]], Any]] = sync_log_handler,
->>>>>>> ad424986
         timeout_settings: Optional[float] = None,
         model_client_options: Optional[dict[str, Any]] = None,
         stream_response: Optional[bool] = None,
@@ -49,14 +45,10 @@
             config=config,
             server_url=server_url,
             model_api_key=model_api_key,
-<<<<<<< HEAD
             on_log=None,
             verbose=verbose,
             model_name=model_name,
             dom_settle_timeout_ms=dom_settle_timeout_ms,
-=======
-            on_log=on_log,
->>>>>>> ad424986
             timeout_settings=timeout_settings,
             stream_response=stream_response,
             model_client_options=model_client_options,
@@ -74,11 +66,7 @@
         self._context = None
         self._playwright_page = None
         self.page: Optional[SyncStagehandPage] = None
-<<<<<<< HEAD
         # self.context: Optional[SyncStagehandContext] = None
-=======
-        self.agent = None
->>>>>>> ad424986
         self.model_client_options = model_client_options
         self.streamed_response = True  # Default to True for streamed responses
 
