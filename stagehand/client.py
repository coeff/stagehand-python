import asyncio
import json
import os
import shutil
import tempfile
import time
from collections.abc import Awaitable
from pathlib import Path
from typing import Any, Callable, Literal, Optional

import httpx
from browserbase import Browserbase
from browserbase.types import SessionCreateParams as BrowserbaseSessionCreateParams
from dotenv import load_dotenv
from playwright.async_api import (
    BrowserContext,
    Playwright,
    async_playwright,
)
from playwright.async_api import Page as PlaywrightPage

from .config import StagehandConfig
from .context import StagehandContext
from .llm import LLMClient
from .metrics import StagehandFunctionName, StagehandMetrics
from .page import StagehandPage
from .schemas import AgentConfig
from .utils import StagehandLogger, convert_dict_keys_to_camel_case, default_log_handler

load_dotenv()


class Stagehand:
    """
    Python client for interacting with a running Stagehand server and Browserbase remote headless browser.

    Now supports automatically creating a new session if no session_id is provided.
    You can also optionally provide a configuration via the 'config' parameter to centralize all parameters.
    """

    # Dictionary to store one lock per session_id
    _session_locks = {}

    def __init__(
        self,
        *,
        config: Optional[StagehandConfig] = None,
        server_url: Optional[str] = None,
        model_api_key: Optional[str] = None,
<<<<<<< HEAD
        on_log: Optional[Callable[[dict[str, Any]], Awaitable[None]]] = None,
        verbose: int = 1,
        model_name: Optional[str] = None,
        dom_settle_timeout_ms: Optional[int] = None,
        httpx_client: Optional[httpx.AsyncClient] = None,
=======
        on_log: Optional[
            Callable[[dict[str, Any]], Awaitable[None]]
        ] = default_log_handler,
>>>>>>> 223d161a
        timeout_settings: Optional[httpx.Timeout] = None,
        model_client_options: Optional[dict[str, Any]] = None,
        stream_response: Optional[bool] = None,
        httpx_client: Optional[httpx.AsyncClient] = None,
        use_rich_logging: bool = True,
<<<<<<< HEAD
        env: Literal["BROWSERBASE", "LOCAL"] = None,
        local_browser_launch_options: Optional[dict[str, Any]] = None,
        browserbase_session_create_params: Optional[BrowserbaseSessionCreateParams] = None,
=======
        **kwargs: Any,
>>>>>>> 223d161a
    ):
        """
        Initialize the Stagehand client.

        Args:
            config (Optional[StagehandConfig]): Optional configuration object encapsulating common parameters.
            server_url (Optional[str]): The running Stagehand server URL.
            model_api_key (Optional[str]): Your model API key (e.g. OpenAI, Anthropic, etc.).
            on_log (Optional[Callable[[dict[str, Any]], Awaitable[None]]]): Async callback for log messages from the server.
            timeout_settings (Optional[httpx.Timeout]): Optional custom timeout settings for httpx.
            model_client_options (Optional[dict[str, Any]]): Optional model client options.
            stream_response (Optional[bool]): Whether to stream responses from the server.
            httpx_client (Optional[httpx.AsyncClient]): Optional custom httpx.AsyncClient instance.
            use_rich_logging (bool): Whether to use Rich for colorized logging.
<<<<<<< HEAD
            env (str): Environment to run in ("BROWSERBASE" or "LOCAL"). Defaults to "BROWSERBASE".
            local_browser_launch_options (Optional[dict[str, Any]]): Options for launching the local browser context
                when env="LOCAL". See Playwright's launch_persistent_context documentation.
                Common keys: 'headless', 'user_data_dir', 'downloads_path', 'viewport', 'locale', 'proxy', 'args', 'cdp_url'.
            browserbase_session_create_params (Optional[BrowserbaseSessionCreateParams]): Params for Browserbase session creation.
        """
        # Initialize configuration from config object or individual parameters
        self.server_url = server_url or os.getenv("STAGEHAND_SERVER_URL")

        if config:
            self.browserbase_api_key = (
                config.api_key
                or browserbase_api_key
                or os.getenv("BROWSERBASE_API_KEY")
            )
            self.browserbase_project_id = (
                config.project_id
                or browserbase_project_id
                or os.getenv("BROWSERBASE_PROJECT_ID")
            )
            self.session_id = config.browserbase_session_id or session_id
            self.model_name = config.model_name or model_name
            self.dom_settle_timeout_ms = (
                config.dom_settle_timeout_ms or dom_settle_timeout_ms
            )
            self.self_heal = (
                config.self_heal if config.self_heal is not None else self_heal
            )
            self.wait_for_captcha_solves = (
                config.wait_for_captcha_solves
                if config.wait_for_captcha_solves is not None
                else wait_for_captcha_solves
            )
            self.system_prompt = config.system_prompt or system_prompt
            self.browserbase_session_create_params = (
                config.browserbase_session_create_params
                or browserbase_session_create_params
            )
            self.verbose = config.verbose if config.verbose is not None else verbose
        else:
            self.browserbase_api_key = browserbase_api_key or os.getenv(
                "BROWSERBASE_API_KEY"
            )
            self.browserbase_project_id = browserbase_project_id or os.getenv(
                "BROWSERBASE_PROJECT_ID"
            )
            self.session_id = session_id
            self.model_name = model_name
            self.dom_settle_timeout_ms = dom_settle_timeout_ms
            self.self_heal = self_heal
            self.wait_for_captcha_solves = wait_for_captcha_solves
            self.system_prompt = system_prompt
            self.browserbase_session_create_params = browserbase_session_create_params
            self.verbose = verbose

        # Handle model-related settings directly
        self.model_api_key = model_api_key or os.getenv("MODEL_API_KEY")
        self.model_client_options = model_client_options or {}
        if self.model_api_key and "apiKey" not in self.model_client_options:
            self.model_client_options["apiKey"] = self.model_api_key

        # Handle streaming response setting directly
        self.streamed_response = (
            stream_response if stream_response is not None else True
        )

        self.on_log = on_log or default_log_handler
        self.timeout_settings = timeout_settings or httpx.Timeout(
            connect=180.0,
            read=180.0,
            write=180.0,
            pool=180.0,
        )

        self.env = env.upper() if env else "BROWSERBASE"
        self.local_browser_launch_options = (
            getattr(config, "local_browser_launch_options", {})
            if config
            else local_browser_launch_options if local_browser_launch_options else {}
=======
            **kwargs: Additional configuration options passed to StagehandBase.
        """
        super().__init__(
            config=config,
            server_url=server_url,
            model_api_key=model_api_key,
            on_log=on_log,
            timeout_settings=timeout_settings,
            stream_response=stream_response,
            model_client_options=model_client_options,
            **kwargs,
>>>>>>> 223d161a
        )
        self._local_user_data_dir_temp: Optional[Path] = (
            None  # To store path if created temporarily
        )

        # Initialize metrics tracking
        self.metrics = StagehandMetrics()
        self._inference_start_time = 0  # To track inference time

        # Validate env
        if self.env not in ["BROWSERBASE", "LOCAL"]:
            raise ValueError("env must be either 'BROWSERBASE' or 'LOCAL'")

        # Initialize the centralized logger with the specified verbosity from base
        self.logger = StagehandLogger(
            verbose=self.verbose, external_logger=on_log, use_rich=use_rich_logging
        )

<<<<<<< HEAD
        # If using BROWSERBASE, session_id or creation params are needed
        if self.env == "BROWSERBASE":
            if not self.session_id:
                # Check if BROWSERBASE keys are present for session creation
                if not self.browserbase_api_key:
                    raise ValueError(
                        "browserbase_api_key is required for BROWSERBASE env when no session_id is provided (or set BROWSERBASE_API_KEY in env)."
                    )
                if not self.browserbase_project_id:
                    raise ValueError(
                        "browserbase_project_id is required for BROWSERBASE env when no session_id is provided (or set BROWSERBASE_PROJECT_ID in env)."
                    )
                if not self.model_api_key:
                    # Model API key needed if Stagehand server creates the session
                    self.logger.warning(
                        "model_api_key is recommended when creating a new BROWSERBASE session to configure the Stagehand server's LLM."
                    )
            elif self.session_id:
                # Validate essential fields if session_id was provided for BROWSERBASE
                if not self.browserbase_api_key:
                    raise ValueError(
                        "browserbase_api_key is required for BROWSERBASE env with existing session_id (or set BROWSERBASE_API_KEY in env)."
                    )
                if not self.browserbase_project_id:
                    raise ValueError(
                        "browserbase_project_id is required for BROWSERBASE env with existing session_id (or set BROWSERBASE_PROJECT_ID in env)."
                    )

        self.httpx_client = httpx_client
        self._client: Optional[httpx.AsyncClient] = (
            None  # Used for server communication in BROWSERBASE
=======
        # Store client-specific settings
        self.httpx_client = httpx_client
        # Use timeout_settings passed to base or default if None
        self.timeout_settings = self.timeout_settings or httpx.Timeout(
            connect=180.0,
            read=180.0,
            write=180.0,
            pool=180.0,
>>>>>>> 223d161a
        )

        self._playwright: Optional[Playwright] = None
        self._browser = None
        self._context: Optional[BrowserContext] = None
        self._playwright_page: Optional[PlaywrightPage] = None
        self.page: Optional[StagehandPage] = None
<<<<<<< HEAD
        self.agent = None
        self.context: Optional[StagehandContext] = None
=======
>>>>>>> 223d161a

        self._initialized = False  # Flag to track if init() has run
        self._closed = False  # Flag to track if resources have been closed

        # Setup LLM client if LOCAL mode
        self.llm = None
        if self.env == "LOCAL":
            self.llm = LLMClient(
                api_key=self.model_api_key,
                default_model=self.model_name,
                metrics_callback=self._handle_llm_metrics,
                **self.model_client_options,
            )

    def start_inference_timer(self):
        """Start timer for tracking inference time."""
        self._inference_start_time = time.time()

    def get_inference_time_ms(self) -> int:
        """Get elapsed inference time in milliseconds."""
        if self._inference_start_time == 0:
            return 0
        return int((time.time() - self._inference_start_time) * 1000)

    def update_metrics(
        self,
        function_name: StagehandFunctionName,
        prompt_tokens: int,
        completion_tokens: int,
        inference_time_ms: int,
    ):
        """
        Update metrics based on function name and token usage.

        Args:
            function_name: The function that generated the metrics
            prompt_tokens: Number of prompt tokens used
            completion_tokens: Number of completion tokens used
            inference_time_ms: Time taken for inference in milliseconds
        """
        if function_name == StagehandFunctionName.ACT:
            self.metrics.act_prompt_tokens += prompt_tokens
            self.metrics.act_completion_tokens += completion_tokens
            self.metrics.act_inference_time_ms += inference_time_ms
        elif function_name == StagehandFunctionName.EXTRACT:
            self.metrics.extract_prompt_tokens += prompt_tokens
            self.metrics.extract_completion_tokens += completion_tokens
            self.metrics.extract_inference_time_ms += inference_time_ms
        elif function_name == StagehandFunctionName.OBSERVE:
            self.metrics.observe_prompt_tokens += prompt_tokens
            self.metrics.observe_completion_tokens += completion_tokens
            self.metrics.observe_inference_time_ms += inference_time_ms
        elif function_name == StagehandFunctionName.AGENT:
            self.metrics.agent_prompt_tokens += prompt_tokens
            self.metrics.agent_completion_tokens += completion_tokens
            self.metrics.agent_inference_time_ms += inference_time_ms

        # Always update totals
        self.metrics.total_prompt_tokens += prompt_tokens
        self.metrics.total_completion_tokens += completion_tokens
        self.metrics.total_inference_time_ms += inference_time_ms

    def update_metrics_from_response(
        self,
        function_name: StagehandFunctionName,
        response: Any,
        inference_time_ms: Optional[int] = None,
    ):
        """
        Extract and update metrics from a litellm response.

        Args:
            function_name: The function that generated the response
            response: litellm response object
            inference_time_ms: Optional inference time if already calculated
        """
        try:
            # Check if response has usage information
            if hasattr(response, "usage") and response.usage:
                prompt_tokens = getattr(response.usage, "prompt_tokens", 0)
                completion_tokens = getattr(response.usage, "completion_tokens", 0)

                # Use provided inference time or calculate from timer
                time_ms = inference_time_ms or self.get_inference_time_ms()

                self.update_metrics(
                    function_name, prompt_tokens, completion_tokens, time_ms
                )

                # Log the usage at debug level
                self.logger.debug(
                    f"Updated metrics for {function_name}: {prompt_tokens} prompt tokens, "
                    f"{completion_tokens} completion tokens, {time_ms}ms"
                )
                self.logger.debug(
                    f"Total metrics: {self.metrics.total_prompt_tokens} prompt tokens, "
                    f"{self.metrics.total_completion_tokens} completion tokens, "
                    f"{self.metrics.total_inference_time_ms}ms"
                )
            else:
                # Try to extract from _hidden_params or other locations
                hidden_params = getattr(response, "_hidden_params", {})
                if hidden_params and "usage" in hidden_params:
                    usage = hidden_params["usage"]
                    prompt_tokens = usage.get("prompt_tokens", 0)
                    completion_tokens = usage.get("completion_tokens", 0)

                    # Use provided inference time or calculate from timer
                    time_ms = inference_time_ms or self.get_inference_time_ms()

                    self.update_metrics(
                        function_name, prompt_tokens, completion_tokens, time_ms
                    )

                    # Log the usage at debug level
                    self.logger.debug(
                        f"Updated metrics from hidden_params for {function_name}: {prompt_tokens} prompt tokens, "
                        f"{completion_tokens} completion tokens, {time_ms}ms"
                    )
        except Exception as e:
            self.logger.debug(f"Failed to update metrics from response: {str(e)}")

    def _get_lock_for_session(self) -> asyncio.Lock:
        """
        Return an asyncio.Lock for this session. If one doesn't exist yet, create it.
        """
        if self.session_id not in self._session_locks:
            self._session_locks[self.session_id] = asyncio.Lock()
            self.logger.debug(f"Created lock for session {self.session_id}")
        return self._session_locks[self.session_id]

    async def __aenter__(self):
        self.logger.debug("Entering Stagehand context manager (__aenter__)...")
        # Just call init() if not already done
        await self.init()
        return self

    async def __aexit__(self, exc_type, exc_val, exc_tb):
        self.logger.debug("Exiting Stagehand context manager (__aexit__)...")
        await self.close()

    async def init(self):
        """
        Public init() method.
        For BROWSERBASE: Creates or resumes the server session, starts Playwright, connects to remote browser.
        For LOCAL: Starts Playwright, launches a local persistent context or connects via CDP.
        Sets up self.page in both cases.
        """
        if self._initialized:
            self.logger.debug("Stagehand is already initialized; skipping init()")
            return

        self.logger.debug("Initializing Stagehand...")
        self.logger.debug(f"Environment: {self.env}")

        self._playwright = await async_playwright().start()

        if self.env == "BROWSERBASE":
            if not self._client:
                self._client = self.httpx_client or httpx.AsyncClient(
                    timeout=self.timeout_settings
                )

            # Create session if we don't have one
            if not self.session_id:
                await self._create_session()  # Uses self._client and server_url
                self.logger.debug(
                    f"Created new Browserbase session via Stagehand server: {self.session_id}"
                )
            else:
                self.logger.debug(
                    f"Using existing Browserbase session: {self.session_id}"
                )

            # Connect to remote browser via Browserbase SDK and CDP
            bb = Browserbase(api_key=self.browserbase_api_key)
            try:
                self.logger.debug(
                    f"Retrieving Browserbase session details for {self.session_id}..."
                )
                session = bb.sessions.retrieve(self.session_id)
                if session.status != "RUNNING":
                    raise RuntimeError(
                        f"Browserbase session {self.session_id} is not running (status: {session.status})"
                    )
                connect_url = session.connectUrl
            except Exception as e:
                self.logger.error(
                    f"Error retrieving or validating Browserbase session: {str(e)}"
                )
                await self.close()  # Clean up playwright if started
                raise

            self.logger.debug(f"Connecting to remote browser at: {connect_url}")
            try:
                self._browser = await self._playwright.chromium.connect_over_cdp(
                    connect_url
                )
                self.logger.debug(f"Connected to remote browser: {self._browser}")
            except Exception as e:
                self.logger.error(f"Failed to connect Playwright via CDP: {str(e)}")
                await self.close()
                raise

            existing_contexts = self._browser.contexts
            self.logger.debug(
                f"Existing contexts in remote browser: {len(existing_contexts)}"
            )
            if existing_contexts:
                self._context = existing_contexts[0]
            else:
                # This case might be less common with Browserbase but handle it
                self.logger.warning(
                    "No existing context found in remote browser, creating a new one."
                )
                self._context = (
                    await self._browser.new_context()
                )  # Should we pass options?

            self.context = await StagehandContext.init(self._context, self)

            # Access or create a page via StagehandContext
            existing_pages = self._context.pages
            self.logger.debug(f"Existing pages in context: {len(existing_pages)}")
            if existing_pages:
                self.logger.debug("Using existing page via StagehandContext")
                self.page = await self.context.get_stagehand_page(existing_pages[0])
                self._playwright_page = existing_pages[0]
            else:
                self.logger.debug("Creating a new page via StagehandContext")
                self.page = await self.context.new_page()
                self._playwright_page = self.page.page

        elif self.env == "LOCAL":
            cdp_url = self.local_browser_launch_options.get("cdp_url")

            if cdp_url:
                self.logger.info(f"Connecting to local browser via CDP URL: {cdp_url}")
                try:
                    self._browser = await self._playwright.chromium.connect_over_cdp(
                        cdp_url
                    )

                    if not self._browser.contexts:
                        raise RuntimeError(
                            f"No browser contexts found at CDP URL: {cdp_url}"
                        )
                    self._context = self._browser.contexts[0]
                    self.context = await StagehandContext.init(self._context, self)
                    self.logger.debug(
                        f"Connected via CDP. Using context: {self._context}"
                    )
                except Exception as e:
                    self.logger.error(
                        f"Failed to connect via CDP URL ({cdp_url}): {str(e)}"
                    )
                    await self.close()
                    raise
            else:
                self.logger.info("Launching new local browser context...")

                user_data_dir_option = self.local_browser_launch_options.get(
                    "user_data_dir"
                )
                if user_data_dir_option:
                    user_data_dir = Path(user_data_dir_option).resolve()
                else:
                    # Create temporary directory
                    temp_dir = tempfile.mkdtemp(prefix="stagehand_ctx_")
                    self._local_user_data_dir_temp = Path(temp_dir)
                    user_data_dir = self._local_user_data_dir_temp
                    # Create Default profile directory and Preferences file like in TS
                    default_profile_path = user_data_dir / "Default"
                    default_profile_path.mkdir(parents=True, exist_ok=True)
                    prefs_path = default_profile_path / "Preferences"
                    default_prefs = {"plugins": {"always_open_pdf_externally": True}}
                    try:
                        with open(prefs_path, "w") as f:
                            json.dump(default_prefs, f)
                        self.logger.debug(
                            f"Created temporary user_data_dir with default preferences: {user_data_dir}"
                        )
                    except Exception as e:
                        self.logger.error(
                            f"Failed to write default preferences to {prefs_path}: {e}"
                        )

                downloads_path_option = self.local_browser_launch_options.get(
                    "downloads_path"
                )
                if downloads_path_option:
                    downloads_path = str(Path(downloads_path_option).resolve())
                else:
                    downloads_path = str(Path.cwd() / "downloads")
                try:
                    os.makedirs(downloads_path, exist_ok=True)
                    self.logger.debug(f"Using downloads_path: {downloads_path}")
                except Exception as e:
                    self.logger.error(
                        f"Failed to create downloads_path {downloads_path}: {e}"
                    )

                # 3. Prepare Launch Options (translate keys if needed)
                launch_options = {
                    "headless": self.local_browser_launch_options.get(
                        "headless", False
                    ),
                    "accept_downloads": self.local_browser_launch_options.get(
                        "acceptDownloads", True
                    ),
                    "downloads_path": downloads_path,
                    "args": self.local_browser_launch_options.get(
                        "args",
                        [
                            # Common args from TS version
                            # "--enable-webgl",
                            # "--use-gl=swiftshader",
                            # "--enable-accelerated-2d-canvas",
                            "--disable-blink-features=AutomationControlled",
                            # "--disable-web-security",  # Use with caution
                        ],
                    ),
                    # Add more translations as needed based on local_browser_launch_options structure
                    "viewport": self.local_browser_launch_options.get(
                        "viewport", {"width": 1024, "height": 768}
                    ),
                    "locale": self.local_browser_launch_options.get("locale", "en-US"),
                    "timezone_id": self.local_browser_launch_options.get(
                        "timezoneId", "America/New_York"
                    ),
                    "bypass_csp": self.local_browser_launch_options.get(
                        "bypassCSP", True
                    ),
                    "proxy": self.local_browser_launch_options.get("proxy"),
                    "ignore_https_errors": self.local_browser_launch_options.get(
                        "ignoreHTTPSErrors", True
                    ),
                }
                launch_options = {
                    k: v for k, v in launch_options.items() if v is not None
                }

                # 4. Launch Context
                try:
                    self._context = (
                        await self._playwright.chromium.launch_persistent_context(
                            str(user_data_dir),  # Needs to be string path
                            **launch_options,
                        )
                    )
                    self.context = await StagehandContext.init(self._context, self)
                    self.logger.info("Local browser context launched successfully.")
                    self._browser = self._context.browser

                except Exception as e:
                    self.logger.error(
                        f"Failed to launch local browser context: {str(e)}"
                    )
                    await self.close()  # Clean up playwright and temp dir
                    raise

                cookies = self.local_browser_launch_options.get("cookies")
                if cookies:
                    try:
                        await self._context.add_cookies(cookies)
                        self.logger.debug(
                            f"Added {len(cookies)} cookies to the context."
                        )
                    except Exception as e:
                        self.logger.error(f"Failed to add cookies: {e}")

<<<<<<< HEAD
            # Apply stealth scripts
            await self._apply_stealth_scripts(self._context)

            # Get the initial page (usually one is created by default)
            if self._context.pages:
                self._playwright_page = self._context.pages[0]
                self.logger.debug("Using initial page from local context.")
            else:
                self.logger.debug("No initial page found, creating a new one.")
                self._playwright_page = await self._context.new_page()

            self.page = StagehandPage(self._playwright_page, self)
        else:
            # Should not happen due to __init__ validation
            raise RuntimeError(f"Invalid env value: {self.env}")

=======
>>>>>>> 223d161a
        self._initialized = True

    def agent(self, agent_config: AgentConfig) -> Agent:
        """
        Create an agent instance configured with the provided options.

        Args:
            agent_config (AgentConfig): Configuration for the agent instance.
                                          Provider must be specified or inferrable from the model.

        Returns:
            Agent: A configured Agent instance ready to execute tasks.
        """
        if not self._initialized:
            raise RuntimeError(
                "Stagehand must be initialized with await init() before creating an agent."
            )

        self.logger.debug(f"Creating Agent instance with config: {agent_config}")
        # Pass the required config directly to the Agent constructor
        return Agent(self, agent_config=agent_config)

    async def close(self):
        """
        Clean up resources.
        For BROWSERBASE: Ends the session on the server and stops Playwright.
        For LOCAL: Closes the local context, stops Playwright, and removes temporary directories.
        """
        if self._closed:
            return

        self.logger.debug("Closing resources...")

        if self.env == "BROWSERBASE":
            # --- BROWSERBASE Cleanup ---
            # End the session on the server if we have a session ID
            if self.session_id and self._client:  # Check if client was initialized
                try:
                    self.logger.debug(
                        f"Attempting to end server session {self.session_id}..."
                    )
                    # Use internal client if httpx_client wasn't provided externally
                    client_to_use = (
                        self._client if not self.httpx_client else self.httpx_client
                    )
                    async with client_to_use:  # Ensure client context is managed
                        await self._execute("end", {"sessionId": self.session_id})
                        self.logger.debug(
                            f"Server session {self.session_id} ended successfully"
                        )
                except Exception as e:
                    # Log error but continue cleanup
                    self.logger.error(
                        f"Error ending server session {self.session_id}: {str(e)}"
                    )
            elif self.session_id:
                self.logger.warning(
                    "Cannot end server session: HTTP client not available."
                )

            # Close internal HTTPX client if it was created by Stagehand
            if self._client and not self.httpx_client:
                self.logger.debug("Closing the internal HTTPX client...")
                await self._client.aclose()
                self._client = None

        elif self.env == "LOCAL":
            if self._context:
                try:
                    self.logger.debug("Closing local browser context...")
                    await self._context.close()
                    self._context = None
                    self._browser = None  # Clear browser reference too
                except Exception as e:
                    self.logger.error(f"Error closing local context: {str(e)}")

            # Clean up temporary user data directory if created
            if self._local_user_data_dir_temp:
                try:
                    self.logger.debug(
                        f"Removing temporary user data directory: {self._local_user_data_dir_temp}"
                    )
                    shutil.rmtree(self._local_user_data_dir_temp)
                    self._local_user_data_dir_temp = None
                except Exception as e:
                    self.logger.error(
                        f"Error removing temporary directory {self._local_user_data_dir_temp}: {str(e)}"
                    )

        if self._playwright:
            try:
                self.logger.debug("Stopping Playwright...")
                await self._playwright.stop()
                self._playwright = None
            except Exception as e:
                self.logger.error(f"Error stopping Playwright: {str(e)}")

        self._closed = True

    async def _create_session(self):
        """
        Create a new session by calling /sessions/start on the server.
        Depends on browserbase_api_key, browserbase_project_id, and model_api_key.
        """
        if not self.browserbase_api_key:
            raise ValueError("browserbase_api_key is required to create a session.")
        if not self.browserbase_project_id:
            raise ValueError("browserbase_project_id is required to create a session.")
        if not self.model_api_key:
            raise ValueError("model_api_key is required to create a session.")

        browserbase_session_create_params = (
            convert_dict_keys_to_camel_case(self.browserbase_session_create_params)
            if self.browserbase_session_create_params
            else None
        )

        payload = {
            "modelName": self.model_name,
            "verbose": 2 if self.verbose == 3 else self.verbose,
            "domSettleTimeoutMs": self.dom_settle_timeout_ms,
            "browserbaseSessionCreateParams": (
                browserbase_session_create_params
                if browserbase_session_create_params
                else {
                    "browserSettings": {
                        "blockAds": True,
                        "viewport": {
                            "width": 1024,
                            "height": 768,
                        },
                    },
<<<<<<< HEAD
                },
                "proxies": True,
            },
=======
                }
            ),
>>>>>>> 223d161a
        }

        # Add the new parameters if they have values
        if hasattr(self, "self_heal") and self.self_heal is not None:
            payload["selfHeal"] = self.self_heal

        if (
            hasattr(self, "wait_for_captcha_solves")
            and self.wait_for_captcha_solves is not None
        ):
            payload["waitForCaptchaSolves"] = self.wait_for_captcha_solves

        if hasattr(self, "act_timeout_ms") and self.act_timeout_ms is not None:
            payload["actTimeoutMs"] = self.act_timeout_ms

        if hasattr(self, "system_prompt") and self.system_prompt:
            payload["systemPrompt"] = self.system_prompt

        if hasattr(self, "model_client_options") and self.model_client_options:
            payload["modelClientOptions"] = self.model_client_options

        headers = {
            "x-bb-api-key": self.browserbase_api_key,
            "x-bb-project-id": self.browserbase_project_id,
            "x-model-api-key": self.model_api_key,
            "Content-Type": "application/json",
            "x-language": "python",
        }

        client = self.httpx_client or httpx.AsyncClient(timeout=self.timeout_settings)
        async with client:
            resp = await client.post(
                f"{self.server_url}/sessions/start",
                json=payload,
                headers=headers,
            )
            if resp.status_code != 200:
                raise RuntimeError(f"Failed to create session: {resp.text}")
            data = resp.json()
            self.logger.debug(f"Session created: {data}")
            if not data.get("success") or "sessionId" not in data.get("data", {}):
                raise RuntimeError(f"Invalid response format: {resp.text}")

            self.session_id = data["data"]["sessionId"]

    async def _execute(self, method: str, payload: dict[str, Any]) -> Any:
        """
        Internal helper to call /sessions/{session_id}/{method} with the given method and payload.
        Streams line-by-line, returning the 'result' from the final message (if any).
        """
        headers = {
            "x-bb-api-key": self.browserbase_api_key,
            "x-bb-project-id": self.browserbase_project_id,
            "Content-Type": "application/json",
            "Connection": "keep-alive",
            # Always enable streaming for better log handling
            "x-stream-response": "true",
        }
        if self.model_api_key:
            headers["x-model-api-key"] = self.model_api_key

        # Convert snake_case keys to camelCase for the API
        modified_payload = convert_dict_keys_to_camel_case(payload)

        client = self.httpx_client or httpx.AsyncClient(timeout=self.timeout_settings)
        self.logger.debug(f"\n==== EXECUTING {method.upper()} ====")
        self.logger.debug(f"URL: {self.server_url}/sessions/{self.session_id}/{method}")
        self.logger.debug(f"Payload: {modified_payload}")
        self.logger.debug(f"Headers: {headers}")

        async with client:
            try:
                # Always use streaming for consistent log handling
                async with client.stream(
                    "POST",
                    f"{self.server_url}/sessions/{self.session_id}/{method}",
                    json=modified_payload,
                    headers=headers,
                ) as response:
                    if response.status_code != 200:
                        error_text = await response.aread()
                        error_message = error_text.decode("utf-8")
                        self.logger.error(
                            f"[HTTP ERROR] Status {response.status_code}: {error_message}"
                        )
                        raise RuntimeError(
                            f"Request failed with status {response.status_code}: {error_message}"
                        )

                    self.logger.debug("[STREAM] Processing server response")
                    result = None

                    async for line in response.aiter_lines():
                        # Skip empty lines
                        if not line.strip():
                            continue

                        try:
                            # Handle SSE-style messages that start with "data: "
                            if line.startswith("data: "):
                                line = line[len("data: ") :]

                            message = json.loads(line)
                            # Handle different message types
                            msg_type = message.get("type")

                            if msg_type == "system":
                                status = message.get("data", {}).get("status")
                                if status == "error":
                                    error_msg = message.get("data", {}).get(
                                        "error", "Unknown error"
                                    )
                                    self.logger.error(f"[ERROR] {error_msg}")
                                    raise RuntimeError(
                                        f"Server returned error: {error_msg}"
                                    )
                                elif status == "finished":
                                    result = message.get("data", {}).get("result")
                                    self.logger.debug(
                                        "[SYSTEM] Operation completed successfully"
                                    )
                            elif msg_type == "log":
                                # Process log message using _handle_log
                                await self._handle_log(message)
                            else:
                                # Log any other message types
                                self.logger.debug(f"[UNKNOWN] Message type: {msg_type}")
                        except json.JSONDecodeError:
                            self.logger.warning(f"Could not parse line as JSON: {line}")

                    # Return the final result
                    return result
            except Exception as e:
                self.logger.error(f"[EXCEPTION] {str(e)}")
                raise

    async def _handle_log(self, msg: dict[str, Any]):
        """
        Handle a log message from the server.
        First attempts to use the on_log callback, then falls back to formatting the log locally.
        """
        try:
            log_data = msg.get("data", {})

            # Call user-provided callback with original data if available
            if self.on_log:
                await self.on_log(log_data)
                return  # Early return after on_log to prevent double logging

            # Extract message, category, and level info
            message = log_data.get("message", "")
            category = log_data.get("category", "")
            level_str = log_data.get("level", "info")
            auxiliary = log_data.get("auxiliary", {})

            # Map level strings to internal levels
            level_map = {
                "debug": 3,
                "info": 1,
                "warning": 2,
                "error": 0,
            }

            # Convert string level to int if needed
            if isinstance(level_str, str):
                internal_level = level_map.get(level_str.lower(), 1)
            else:
                internal_level = min(level_str, 3)  # Ensure level is between 0-3

            # Handle the case where message itself might be a JSON-like object
            if isinstance(message, dict):
                # If message is a dict, just pass it directly to the logger
                formatted_message = message
            elif isinstance(message, str) and (
                message.startswith("{") and ":" in message
            ):
                # If message looks like JSON but isn't a dict yet, it will be handled by _format_fastify_log
                formatted_message = message
            else:
                # Regular message
                formatted_message = message

            # Log using the structured logger
            self.logger.log(
                formatted_message,
                level=internal_level,
                category=category,
                auxiliary=auxiliary,
            )

        except Exception as e:
            self.logger.error(f"Error processing log message: {str(e)}")

    def _log(
        self, message: str, level: int = 1, category: str = None, auxiliary: dict = None
    ):
        """
        Enhanced logging method that uses the StagehandLogger.

        Args:
            message: The message to log
            level: Verbosity level (0=error, 1=info, 2=detailed, 3=debug)
            category: Optional category for the message
            auxiliary: Optional auxiliary data to include
        """
        # Use the structured logger
        self.logger.log(message, level=level, category=category, auxiliary=auxiliary)

    async def _apply_stealth_scripts(self, context: BrowserContext):
        """Applies JavaScript init scripts to make the browser less detectable."""
        self.logger.debug("Applying stealth init scripts to the context...")
        # Adapted from the TypeScript version
        stealth_script = """
        (() => {
            // Override navigator.webdriver
            if (navigator.webdriver) {
                Object.defineProperty(navigator, 'webdriver', {
                    get: () => undefined
                });
            }

            // Mock languages and plugins
            Object.defineProperty(navigator, 'languages', {
                get: () => ['en-US', 'en'],
            });

            // Avoid complex plugin mocking, just return a non-empty array like structure
            if (navigator.plugins instanceof PluginArray && navigator.plugins.length === 0) {
                 Object.defineProperty(navigator, 'plugins', {
                    get: () => Object.values({
                        'plugin1': { name: 'Chrome PDF Plugin', filename: 'internal-pdf-viewer', description: 'Portable Document Format' },
                        'plugin2': { name: 'Chrome PDF Viewer', filename: 'mhjfbmdgcfjbbpaeojofohoefgiehjai', description: '' },
                        'plugin3': { name: 'Native Client', filename: 'internal-nacl-plugin', description: '' }
                    }),
                });
            }


            // Remove Playwright-specific properties from window
            try {
                delete window.__playwright_run; // Example property, check actual properties if needed
                delete window.navigator.__proto__.webdriver; // Another common place
            } catch (e) {}

            // Override permissions API (example for notifications)
            if (window.navigator && window.navigator.permissions) {
                const originalQuery = window.navigator.permissions.query;
                window.navigator.permissions.query = (parameters) => {
                    if (parameters && parameters.name === 'notifications') {
                        return Promise.resolve({ state: Notification.permission });
                    }
                    // Call original for other permissions
                    return originalQuery.apply(window.navigator.permissions, [parameters]);
                };
            }

            // You might need to add more overrides depending on the detection methods used by websites.
            // For example, overriding Chrome runtime properties, canvas fingerprinting, etc.
        })();
        """
        try:
            await context.add_init_script(stealth_script)
            self.logger.debug("Stealth init script added successfully.")
        except Exception as e:
            self.logger.error(f"Failed to add stealth init script: {str(e)}")

    def _handle_llm_metrics(
        self, response: Any, inference_time_ms: int, function_name=None
    ):
        """
        Callback to handle metrics from LLM responses.

        Args:
            response: The litellm response object
            inference_time_ms: Time taken for inference in milliseconds
            function_name: The function that generated the metrics (name or enum value)
        """
        # Default to AGENT only if no function_name is provided
        if function_name is None:
            function_enum = StagehandFunctionName.AGENT
        # Convert string function_name to enum if needed
        elif isinstance(function_name, str):
            try:
                function_enum = getattr(StagehandFunctionName, function_name.upper())
            except (AttributeError, KeyError):
                # If conversion fails, default to AGENT
                function_enum = StagehandFunctionName.AGENT
        else:
            # Use the provided enum value
            function_enum = function_name

        self.update_metrics_from_response(function_enum, response, inference_time_ms)<|MERGE_RESOLUTION|>--- conflicted
+++ resolved
@@ -47,29 +47,18 @@
         config: Optional[StagehandConfig] = None,
         server_url: Optional[str] = None,
         model_api_key: Optional[str] = None,
-<<<<<<< HEAD
         on_log: Optional[Callable[[dict[str, Any]], Awaitable[None]]] = None,
         verbose: int = 1,
         model_name: Optional[str] = None,
         dom_settle_timeout_ms: Optional[int] = None,
         httpx_client: Optional[httpx.AsyncClient] = None,
-=======
-        on_log: Optional[
-            Callable[[dict[str, Any]], Awaitable[None]]
-        ] = default_log_handler,
->>>>>>> 223d161a
         timeout_settings: Optional[httpx.Timeout] = None,
         model_client_options: Optional[dict[str, Any]] = None,
         stream_response: Optional[bool] = None,
-        httpx_client: Optional[httpx.AsyncClient] = None,
         use_rich_logging: bool = True,
-<<<<<<< HEAD
         env: Literal["BROWSERBASE", "LOCAL"] = None,
         local_browser_launch_options: Optional[dict[str, Any]] = None,
         browserbase_session_create_params: Optional[BrowserbaseSessionCreateParams] = None,
-=======
-        **kwargs: Any,
->>>>>>> 223d161a
     ):
         """
         Initialize the Stagehand client.
@@ -84,7 +73,6 @@
             stream_response (Optional[bool]): Whether to stream responses from the server.
             httpx_client (Optional[httpx.AsyncClient]): Optional custom httpx.AsyncClient instance.
             use_rich_logging (bool): Whether to use Rich for colorized logging.
-<<<<<<< HEAD
             env (str): Environment to run in ("BROWSERBASE" or "LOCAL"). Defaults to "BROWSERBASE".
             local_browser_launch_options (Optional[dict[str, Any]]): Options for launching the local browser context
                 when env="LOCAL". See Playwright's launch_persistent_context documentation.
@@ -164,19 +152,6 @@
             getattr(config, "local_browser_launch_options", {})
             if config
             else local_browser_launch_options if local_browser_launch_options else {}
-=======
-            **kwargs: Additional configuration options passed to StagehandBase.
-        """
-        super().__init__(
-            config=config,
-            server_url=server_url,
-            model_api_key=model_api_key,
-            on_log=on_log,
-            timeout_settings=timeout_settings,
-            stream_response=stream_response,
-            model_client_options=model_client_options,
-            **kwargs,
->>>>>>> 223d161a
         )
         self._local_user_data_dir_temp: Optional[Path] = (
             None  # To store path if created temporarily
@@ -190,12 +165,11 @@
         if self.env not in ["BROWSERBASE", "LOCAL"]:
             raise ValueError("env must be either 'BROWSERBASE' or 'LOCAL'")
 
-        # Initialize the centralized logger with the specified verbosity from base
+        # Initialize the centralized logger with the specified verbosity
         self.logger = StagehandLogger(
             verbose=self.verbose, external_logger=on_log, use_rich=use_rich_logging
         )
 
-<<<<<<< HEAD
         # If using BROWSERBASE, session_id or creation params are needed
         if self.env == "BROWSERBASE":
             if not self.session_id:
@@ -227,16 +201,6 @@
         self.httpx_client = httpx_client
         self._client: Optional[httpx.AsyncClient] = (
             None  # Used for server communication in BROWSERBASE
-=======
-        # Store client-specific settings
-        self.httpx_client = httpx_client
-        # Use timeout_settings passed to base or default if None
-        self.timeout_settings = self.timeout_settings or httpx.Timeout(
-            connect=180.0,
-            read=180.0,
-            write=180.0,
-            pool=180.0,
->>>>>>> 223d161a
         )
 
         self._playwright: Optional[Playwright] = None
@@ -244,11 +208,8 @@
         self._context: Optional[BrowserContext] = None
         self._playwright_page: Optional[PlaywrightPage] = None
         self.page: Optional[StagehandPage] = None
-<<<<<<< HEAD
         self.agent = None
         self.context: Optional[StagehandContext] = None
-=======
->>>>>>> 223d161a
 
         self._initialized = False  # Flag to track if init() has run
         self._closed = False  # Flag to track if resources have been closed
@@ -620,7 +581,6 @@
                     except Exception as e:
                         self.logger.error(f"Failed to add cookies: {e}")
 
-<<<<<<< HEAD
             # Apply stealth scripts
             await self._apply_stealth_scripts(self._context)
 
@@ -637,8 +597,6 @@
             # Should not happen due to __init__ validation
             raise RuntimeError(f"Invalid env value: {self.env}")
 
-=======
->>>>>>> 223d161a
         self._initialized = True
 
     def agent(self, agent_config: AgentConfig) -> Agent:
@@ -760,7 +718,7 @@
             "modelName": self.model_name,
             "verbose": 2 if self.verbose == 3 else self.verbose,
             "domSettleTimeoutMs": self.dom_settle_timeout_ms,
-            "browserbaseSessionCreateParams": (
+            "browserbaseSessionCreateParams": {
                 browserbase_session_create_params
                 if browserbase_session_create_params
                 else {
@@ -771,14 +729,9 @@
                             "height": 768,
                         },
                     },
-<<<<<<< HEAD
-                },
-                "proxies": True,
+                }
             },
-=======
-                }
-            ),
->>>>>>> 223d161a
+            "proxies": True,
         }
 
         # Add the new parameters if they have values
